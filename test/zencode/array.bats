load ../bats_setup
load ../bats_zencode
SUBDOC=array

@test "Create array of randoms" {
    cat <<EOF | zexe array_32_256.zen
rule output encoding url64
Given nothing
When I create the array of '32' random objects of '256' bits
and I rename the 'array' to 'bonnetjes'
Then print the 'bonnetjes'
EOF
    save_output arr.json
<<<<<<< HEAD
=======

>>>>>>> 10c7a50d
}

@test "When I create the size of" {
    cat << EOF | zexe array_length.zen arr.json
Given I have a 'url64 array' named 'bonnetjes'
When I create the size of 'bonnetjes'
Then print the 'size'
EOF
    save_output "array_length.json"
    assert_output '{"size":32}'
}

@test "When I pick the random object in, rename, remove" {
    cat <<EOF | zexe array_rename_remove.zen arr.json
rule input encoding url64
rule output encoding hex
Given I have a 'url64 array' named 'bonnetjes'
When I pick the random object in 'bonnetjes'
and I rename the 'random object' to 'lucky one'
and I remove the 'lucky one' from 'bonnetjes'
# redundant check
and I verify the 'lucky one' is not found in 'bonnetjes'
Then print the 'lucky one'
EOF
    save_output "array_rename_remove.json"
}

@test "the '' is found and not found" {
    cat <<EOF | save_asset found.data
{
  "my_array": ["pluto", "paperino", "topolino"],
  "my_dict": {
    "pluto": "dog",
    "topolino": "mouse",
  },
  "found_key_string": "topolino",
  "found_key_base64": "dG9wb2xpbm8=",
  "found_key_hex": "746f706f6c696e6f",
  "found_key_base58": "LUZxwdpKZS6",
  "not_found_key_string": "nosense",
  "not_found_key_base64": "bm9zZW5zZQ==",
  "not_found_key_hex": "6e6f73656e7365",
  "not_found_key_base58": "5BjMhAyi6p"
}
EOF
    cat <<EOF | zexe found.zen found.data
Given I have a 'string array' named 'my_array'
and I have a 'string dictionary' named 'my_dict'
and I have a 'string' named 'found_key_string'
and I have a 'base64' named 'found_key_base64'
and I have a 'hex' named 'found_key_hex'
and I have a 'base58' named 'found_key_base58'
and I have a 'string' named 'not_found_key_string'
and I have a 'base64' named 'not_found_key_base64'
and I have a 'hex' named 'not_found_key_hex'
and I have a 'base58' named 'not_found_key_base58'

When I verify the 'found_key_string' is found in 'my_array'
and I verify the 'found_key_base64' is found in 'my_array'
and I verify the 'found_key_hex' is found in 'my_array'
and I verify the 'found_key_base58' is found in 'my_array'

When I verify the 'found_key_string' is found in 'my_dict'
and I verify the 'found_key_base64' is found in 'my_dict'
and I verify the 'found_key_hex' is found in 'my_dict'
and I verify the 'found_key_base58' is found in 'my_dict'

When I verify the 'not_found_key_string' is not found in 'my_array'
and I verify the 'not_found_key_base64' is not found in 'my_array'
and I verify the 'not_found_key_hex' is not found in 'my_array'
and I verify the 'not_found_key_base58' is not found in 'my_array'

When I verify the 'not_found_key_string' is not found in 'my_dict'
and I verify the 'not_found_key_base64' is not found in 'my_dict'
and I verify the 'not_found_key_hex' is not found in 'my_dict'
and I verify the 'not_found_key_base58' is not found in 'my_dict'

When I set 'result' to 'success' as 'string'

If I verify the 'not_found_key_string' is found in 'my_array'
When I remove 'result'
and I set 'result' to 'failure' as 'string'
EndIf
If I verify the 'not_found_key_base64' is found in 'my_array'
When I remove 'result'
and I set 'result' to 'failure' as 'string'
EndIf
If I verify the 'not_found_key_hex' is found in 'my_array'
When I remove 'result'
and I set 'result' to 'failure' as 'string'
EndIf
If I verify the 'not_found_key_base58' is found in 'my_array'
When I remove 'result'
and I set 'result' to 'failure' as 'string'
EndIf

If I verify the 'not_found_key_string' is found in 'my_dict'
When I remove 'result'
and I set 'result' to 'failure' as 'string'
EndIf
If I verify the 'not_found_key_base64' is found in 'my_dict'
When I remove 'result'
and I set 'result' to 'failure' as 'string'
EndIf
If I verify the 'not_found_key_hex' is found in 'my_dict'
When I remove 'result'
and I set 'result' to 'failure' as 'string'
EndIf
IF I verify the 'not_found_key_base58' is found in 'my_dict'
When I remove 'result'
and I set 'result' to 'failure' as 'string'
EndIf

If I verify the 'found_key_string' is not found in 'my_array'
When I remove 'result'
and I set 'result' to 'failure' as 'string'
EndIf
If I verify the 'found_key_base64' is not found in 'my_array'
When I remove 'result'
and I set 'result' to 'failure' as 'string'
EndIf
If I verify the 'found_key_hex' is not found in 'my_array'
When I remove 'result'
and I set 'result' to 'failure' as 'string'
EndIf
IF I verify the 'found_key_base58' is not found in 'my_array'
When I remove 'result'
and I set 'result' to 'failure' as 'string'
EndIf

If I verify the 'found_key_string' is not found in 'my_dict'
When I remove 'result'
and I set 'result' to 'failure' as 'string'
EndIf
If I verify the 'found_key_base64' is not found in 'my_dict'
When I remove 'result'
and I set 'result' to 'failure' as 'string'
EndIf
If I verify the 'found_key_hex' is not found in 'my_dict'
When I remove 'result'
and I set 'result' to 'failure' as 'string'
EndIf
IF I verify the 'found_key_base58' is not found in 'my_dict'
When I remove 'result'
and I set 'result' to 'failure' as 'string'
EndIf

Then print the 'result'
EOF
    save_output "found.json"
    assert_output '{"result":"success"}'
}

@test "When I create the hash to point 'ECP' of each object in" {
    skip
    cat <<EOF | zexe array_hashtopoint.zen arr.json
rule input encoding url64
rule output encoding url64
Given I have a 'array' named 'bonnetjes'
When I create the hash to point 'ECP' of each object in 'bonnetjes'
# When for each x in 'bonnetjes' create the of 'ECP.hashtopoint(x)'
Then print the 'hashes'
EOF
    save_output "ecp.json"
    # TODO: assert output
}

@test "When for each x in 'hashes' y in 'bonnetjes' is true 'x == ECP.hashtopoint(y)'" {
    skip
    cat <<EOF | zexe array_ecp_check.zen arr.json ecp.json
rule input encoding url64
rule output encoding url64
Given I have a 'array' named 'bonnetjes'
and I have a 'ecp array' named 'hashes'
# When I pick the random object in array 'hashes'
# and I remove the 'random object' from array 'hashes'
When for each x in 'hashes' y in 'bonnetjes' is true 'x == ECP.hashtopoint(y)'
Then print the 'hashes'
EOF
    save_output "hashes.json"
    # TODO: assert
    # 'x == ECP.hashtopoint(y)'
}
@test "When I create the hashes of each object in (left)" {
    cat <<EOF | zexe left_array_from_hash.zen arr.json
rule input encoding url64
rule output encoding url64
Given I have a 'url64 array' named 'bonnetjes'
When I create the hashes of each object in 'bonnetjes'
and rename the 'hashes' to 'left array'
Then print the 'left array'
EOF
    save_output "left_arr.json"
}

@test "When I create the hashes of each object in (right)" {
    cat <<EOF | zexe right_array_from_hash.zen arr.json
rule input encoding url64
rule output encoding url64
Given I have a 'url64 array' named 'bonnetjes'
When I create the hashes of each object in 'bonnetjes'
and rename the 'hashes' to 'right array'
Then print the 'right array'
EOF
    save_output "right_arr.json"
}

# comparison

@test "Array comparison" {
    cat <<EOF | zexe array_comparison.zen left_arr.json right_arr.json
rule input encoding url64
rule output encoding url64
Given I have a 'url64 array' named 'left array'
and I have a 'url64 array' named 'right array'
When I verify 'left array' is equal to 'right array'
Then print the string 'OK'
EOF
    save_output "array_comparison.json"
    assert_output '{"output":["OK"]}'
}

@test "Array remove object (right)" {
    cat <<EOF | zexe array_remove_object.zen arr.json
rule input encoding url64
rule output encoding url64
Given I have a 'url64 array' named 'bonnetjes'
When I pick the random object in 'bonnetjes'
and I remove the 'random object' from 'bonnetjes'
and I create the hashes of each object in 'bonnetjes'
and rename the 'hashes' to 'right array'
Then print the 'right array'
EOF
    save_output "right_arr.json"
}

@test "Verify that arrays are not equal" {
    cat <<EOF | zexe array_not_comparison.zen left_arr.json right_arr.json
rule input encoding url64
rule output encoding url64
Given I have a 'url64 array' named 'left array'
and I have a 'url64 array' named 'right array'
When I verify 'left array' is not equal to 'right array'
Then print the string 'OK'
EOF
    save_output "array_not_comparison.json"
    assert_output '{"output":["OK"]}'
}


# 'x == ECP.hashtopoint(y)'


@test "Pick nested" {
    cat <<EOF | save_asset nesting.json
{
  "first" : { "inside" : "first.inside" },
  "second" : { "inside" : "second.inside" },
  "third" : "three"
}
EOF
    cat <<EOF | zexe pick_nested.zen nesting.json
rule check version 1.0.0
rule input encoding string
Given I have a 'string' named 'inside' inside 'first'
and I have a 'string' named 'third'
When I write string 'first.inside' in 'test'
and I write string 'three' in 'tertiur'
and I verify 'third' is equal to 'tertiur'
Then print the 'test' as 'string'
EOF
    save_output "pick_nested.json"
    assert_output '{"test":"first.inside"}'
}

@test "Leftmost split" {
    cat <<EOF | zexe leftmost_split.zen
rule check version 1.0.0
Given nothing
When I set 'whole' to 'Zenroom works great' as 'string'
and I split the leftmost '3' bytes of 'whole'
Then print the 'leftmost' as 'string'
and print the 'whole' as 'string'
EOF
    save_output "leftmost_split.json"
    assert_output '{"leftmost":"Zen","whole":"room_works_great"}'
}

@test "Import array of bls" {
    skip
    cat << EOF | save_asset array_public_bls.json
{ "public_keys": {
 "Alice":{"reflow_public_key": "KrfEl2HFpml3di0N5vnrN+yrbSgiSClGBgz9zEmp2BihHOejIuOrTsOS573Fh6ciCxv6jI3syiF7mfGKUKXurUruj1kUtJfRpXHXa4d22LlioeB9uv+l14qhecrFojboOGrxZulFoDKVVWVCB0/bAD6HquSmvX4+jyPl/BLt6TUnNDLeWK8vm6zu9sR8/XFtKqEfCgQB4u0vbDhqOKhRNut8MjLtMcxYgWZTunmszNAZdAGMcYSod/0p1AzOnAUi"},
 "Bob"  :{"reflow_public_key": "HA5WkWcTL0bJRRtjaTlW67SxTKBvuMniEOuao+jeuKA/2PT5965hvJgeDuTc2dHjGkCUzTjYhruOmY8puiF6s+8LRttJo17utYtsDNtNPNpaNdDSg8Dsg+wljGnqDUW8Jy29GQtuse2nqCOhGDzx9XC9pRCcu7hxAlIQsivpI2D9vXvi6BrVEniFG/kOrzzaUXXWNzBEuLhkwgvHcjLwC4Ph6ynrcsFIwEZycKuJKCaoOJu/ZQRT/nyfSf/Bom2k"}
} }
EOF

    cat <<EOF | debug array_schema.zen array_public_bls.json
Scenario reflow
Given I have a 'reflow public key array' named 'public keys'
Then print all data
EOF
    # TODO: assert output
}

@test "Needle in haystack" {
    cat << EOF | save_asset array_matches.json
{ "haystack": [ "Approved", "Not approved", "Approved", "Not approved", "Approved","Not approved", "Approved","Not approved", "Approved" ] }
EOF
    cat << EOF | save_asset quorum.json
{ "quorum": 5,
  "needle": "Approved" }
EOF

    cat << EOF | zexe needle_in_haystack.zen array_matches.json quorum.json
Given I have a 'string array' named 'haystack'
and I have a 'number' named 'quorum'
and I have a 'string' named 'needle'
When I verify the 'needle' is found in 'haystack' at least 'quorum' times
Then Print the string 'Success'
EOF
    save_output "needle_in_haystack.json"
    assert_output '{"output":["Success"]}'
}

@test "Timestamp stats" {
    cat <<EOF | save_asset timestamp_stats.json
{
	"1": {
		"announce": "/api/consensusroom-announce",
		"baseUrl": "http://50.116.53.12:3300",
		"get-6-timestamps": "/api/consensusroom-get-6-timestamps",
		"myTimestamp": "1644878787666",
		"public_key": "BGiQeHz55rNc/k/iy7wLzR1jNcq/MOy8IyS6NBZ0kY3Z4sExlyFXcILcdmWDJZp8FyrILOC6eukLkRNt7Q5tzWU=",
		"timestampAPI": "/api/consensusroom-get-timestamp",
		"uid": "c633408f9d364740bec696456d5f1ae2",
		"version": "1"
	},
	"2": {
		"announce": "/api/consensusroom-announce",
		"baseUrl": "http://172.105.83.46:3300",
		"get-6-timestamps": "/api/consensusroom-get-6-timestamps",
		"myTimestamp": "1644878787611",
		"public_key": "BGiQeHz55rNc/k/iy7wLzR1jNcq/MOy8IyS6NBZ0kY3Z4sExlyFXcILcdmWDJZp8FyrILOC6eukLkRNt7Q5tzWU=",
		"timestampAPI": "/api/consensusroom-get-timestamp",
		"uid": "c1da19c60b7a4bf7a66f60825bec7a82",
		"version": "1"
	},
	"3": {
		"announce": "/api/consensusroom-announce",
		"baseUrl": "http://212.71.234.197:3300",
		"get-6-timestamps": "/api/consensusroom-get-6-timestamps",
		"myTimestamp": "1644878787367",
		"public_key": "BGiQeHz55rNc/k/iy7wLzR1jNcq/MOy8IyS6NBZ0kY3Z4sExlyFXcILcdmWDJZp8FyrILOC6eukLkRNt7Q5tzWU=",
		"timestampAPI": "/api/consensusroom-get-timestamp",
		"uid": "cc95dbf6a3d340fb95452f452a23aa40",
		"version": "1"
	},
	"4": {
		"announce": "/api/consensusroom-announce",
		"baseUrl": "http://192.46.209.107:3300",
		"get-6-timestamps": "/api/consensusroom-get-6-timestamps",
		"myTimestamp": "1644878787754",
		"public_key": "BGiQeHz55rNc/k/iy7wLzR1jNcq/MOy8IyS6NBZ0kY3Z4sExlyFXcILcdmWDJZp8FyrILOC6eukLkRNt7Q5tzWU=",
		"timestampAPI": "/api/consensusroom-get-timestamp",
		"uid": "3d0fa08a6d034d01a820ea05cbf93831",
		"version": "1"
	},
	"5": {
		"announce": "/api/consensusroom-announce",
		"baseUrl": "http://172.105.18.196:3300",
		"get-6-timestamps": "/api/consensusroom-get-6-timestamps",
		"myTimestamp": "1644878787679",
		"public_key": "BGiQeHz55rNc/k/iy7wLzR1jNcq/MOy8IyS6NBZ0kY3Z4sExlyFXcILcdmWDJZp8FyrILOC6eukLkRNt7Q5tzWU=",
		"timestampAPI": "/api/consensusroom-get-timestamp",
		"uid": "3794a7c3d1734dc8abcb57c82c972549",
		"version": "1"
	},
	"6": {
		"announce": "/api/consensusroom-announce",
		"baseUrl": "http://45.79.92.158:3300",
		"get-6-timestamps": "/api/consensusroom-get-6-timestamps",
		"myTimestamp": "1644878787692",
		"public_key": "BGiQeHz55rNc/k/iy7wLzR1jNcq/MOy8IyS6NBZ0kY3Z4sExlyFXcILcdmWDJZp8FyrILOC6eukLkRNt7Q5tzWU=",
		"timestampAPI": "/api/consensusroom-get-timestamp",
		"uid": "11e06cf7615a43f08ebd31c97e1ef9cb",
		"version": "1"
	},
        "non numero": "quarantadue"
}
EOF


    cat <<EOF | zexe timestamp_stats.zen timestamp_stats.json
Given I have a 'string dictionary' named '1'
Given I have a 'string dictionary' named '2'
Given I have a 'string dictionary' named '3'
Given I have a 'string dictionary' named '4'
Given I have a 'string dictionary' named '5'
Given I have a 'string dictionary' named '6'

Given I have the 'string' named 'non numero'

When I create the copy of 'myTimestamp' from dictionary '1'
When I rename the 'copy' to 'time1'

When I create the copy of 'myTimestamp' from dictionary '2'
When I rename the 'copy' to 'time2'

When I create the copy of 'myTimestamp' from dictionary '3'
When I rename the 'copy' to 'time3'

When I create the copy of 'myTimestamp' from dictionary '4'
When I rename the 'copy' to 'time4'

When I create the copy of 'myTimestamp' from dictionary '5'
When I rename the 'copy' to 'time5'

When I create the copy of 'myTimestamp' from dictionary '6'
When I rename the 'copy' to 'time6'

# move timestamps in array to create average and variance

When I create the 'string array'
When I rename the 'string array' to 'allTimestamps'

When I move 'time1' in 'allTimestamps'
When I move 'time2' in 'allTimestamps'
When I move 'time3' in 'allTimestamps'
When I move 'time4' in 'allTimestamps'
When I move 'time5' in 'allTimestamps'
When I move 'time6' in 'allTimestamps'
# When I move 'non numero' in 'allTimestamps'

When I create the average of elements in array 'allTimestamps'
When I create the variance of elements in array 'allTimestamps'
When I create the standard deviation of elements in array 'allTimestamps'

Then print the 'average'
Then print the 'variance'
Then print the 'standard deviation'
Then print the 'allTimestamps'
EOF
    save_output "timestamp_stats.json"
    assert_output '{"allTimestamps":["1644878787666","1644878787611","1644878787367","1644878787754","1644878787679","1644878787692"],"average":"1644878787628","standard_deviation":"135","variance":"18485"}'
}

@test "Flat array" {
    cat <<EOF | save_asset not_flat_array.json
{
"identities": [
	[
	     	"https://api/dyneorgroom.net/api/dyneorg/consensusroom-get-timestamp"
	],
	[
		"https://api/dyneorgroom.net/api/dyneorg/consensusroom-get-timestamp"
	],
	[
		"https://api/dyneorgroom.net/api/dyneorg/consensusroom-get-timestamp"
	],
	[
		"https://api/dyneorgroom.net/api/dyneorg/consensusroom-get-timestamp"
	]
]
}
EOF

    cat <<EOF | zexe flat_array.zen not_flat_array.json
Rule check version 2.0.0
Given I have a 'string array' named 'identities'
When I create the flat array of contents in 'identities'
and I rename 'flat array' to 'contents flat array'
When I create the flat array of keys in 'identities'
and I rename 'flat array' to 'keys flat array'
Then print the 'keys flat array' as 'float'
and print the 'contents flat array'
EOF
    output=`cat $TMP/out`
    assert_output '{"contents_flat_array":["https://api/dyneorgroom.net/api/dyneorg/consensusroom-get-timestamp","https://api/dyneorgroom.net/api/dyneorg/consensusroom-get-timestamp","https://api/dyneorgroom.net/api/dyneorg/consensusroom-get-timestamp","https://api/dyneorgroom.net/api/dyneorg/consensusroom-get-timestamp"],"keys_flat_array":[1,1,2,1,3,1,4,1]}'
}

@test "Flat dictionary" {
    cat $BATS_FILE_TMPDIR/timestamp_stats.json | jq '{"timestamp": . }' | save_asset not_flat_dic.json

    cat <<EOF | zexe flat_array_contents.zen not_flat_dic.json
Rule check version 2.0.0
Given I have a 'string dictionary' named 'timestamp'
When I create the flat array of contents in 'timestamp'
and I rename 'flat array' to 'contents flat array'
When I create the flat array of keys in 'timestamp'
and I rename 'flat array' to 'keys flat array'
Then print the 'keys flat array'
and print the 'contents flat array'
EOF

    output=`cat $TMP/out`
    assert_output '{"contents_flat_array":["1644878787666","1644878787611","1644878787367","1644878787754","1644878787679","1644878787692","1644878787628","135","18485"],"keys_flat_array":["allTimestamps",1,2,3,4,5,6,"average","standard_deviation","variance"]}'
}

@test "Consensusroom flatten" {
    cat <<EOF | save_asset consensusroom-flatten.data
{
 "identities": [
  [
   "https://api/dyneorgroom.net/api/dyneorg/consensusroom-get-timestamp"
  ],
  [
   "https://api/dyneorgroom.net/api/dyneorg/consensusroom-get-timestamp"
  ],
  [
   "https://api/dyneorgroom.net/api/dyneorg/consensusroom-get-timestamp"
  ],
  [
   "https://api/dyneorgroom.net/api/dyneorg/consensusroom-get-timestamp"
  ]
 ],
 "identity": {
  "uid": "random",
  "ip": "hostname -I",
  "baseUrl": "http://hostname -I",
  "port_http": "1000",
  "port_https": "1001",
  "public_key": "BGiQeHz55rNc/k/iy7wLzR1jNcq/MOy8IyS6NBZ0kY3Z4sExlyFXcILcdmWDJZp8FyrILOC6eukLkRNt7Q5tzWU=",
  "version": "2",
  "announceAPI": "/api/consensusroom-announce",
  "get-6-timestampsAPI": "/api/consensusroom-get-6-timestamps",
  "timestampAPI": "/api/consensusroom-get-timestamp",
  "tracker": "https://apiroom.net/"
 }
}
EOF

    cat <<EOF | zexe consensusroom-flatten.zen consensusroom-flatten.data
Given I have a 'string array' named 'identities'
Given I have a 'string dictionary' named 'identity'

When I create the flat array of contents in 'identities'
When I rename the 'flat array' to 'flattened array 1'

When I create the flat array of keys in 'identity'
When I rename the 'flat array' to 'flattened array 2'

Then print the 'flattened array 1'
Then print the 'flattened array 2'
Then print the string 'succes'
EOF
    save_output "consensusroom-flatten.json"
    assert_output '{"flattened_array_1":["https://api/dyneorgroom.net/api/dyneorg/consensusroom-get-timestamp","https://api/dyneorgroom.net/api/dyneorg/consensusroom-get-timestamp","https://api/dyneorgroom.net/api/dyneorg/consensusroom-get-timestamp","https://api/dyneorgroom.net/api/dyneorg/consensusroom-get-timestamp"],"flattened_array_2":["announceAPI","baseUrl","get-6-timestampsAPI","ip","port_http","port_https","public_key","timestampAPI","tracker","uid","version"],"output":["succes"]}'
}

@test "dict2array" {
    cat <<EOF | save_asset dictionaries.json
{
	"nameOfObject": "timestampEndpoint",
	"identities": {
		"172.105.105.137": {
			"announce": "/api/consensusroom-announce",
			"baseUrl": "http://172.105.105.137:3300",
			"get-6-timestamps": "/api/consensusroom-get-6-timestamps",
			"public_key": "BGiQeHz55rNc/k/iy7wLzR1jNcq/MOy8IyS6NBZ0kY3Z4sExlyFXcILcdmWDJZp8FyrILOC6eukLkRNt7Q5tzWU=",
			"timestampAPI": "/api/consensusroom-get-timestamp",
			"timestampEndpoint": "http://172.105.105.137:3300/api/consensusroom-get-timestamp",
			"uid": "172.105.105.137",
			"updateAPI": "/api/consensusroom-update",
			"version": "1"
		},
		"172.105.33.141": {
			"announce": "/api/consensusroom-announce",
			"baseUrl": "http://172.105.33.141:3300",
			"get-6-timestamps": "/api/consensusroom-get-6-timestamps",
			"public_key": "BGiQeHz55rNc/k/iy7wLzR1jNcq/MOy8IyS6NBZ0kY3Z4sExlyFXcILcdmWDJZp8FyrILOC6eukLkRNt7Q5tzWU=",
			"timestampAPI": "/api/consensusroom-get-timestamp",
			"timestampEndpoint": "http://172.105.105.137:3300/api/consensusroom-get-timestamp",
			"uid": "172.105.33.141",
			"updateAPI": "/api/consensusroom-update",
			"version": "1"
		},
		"194.195.123.140": {
			"announce": "/api/consensusroom-announce",
			"baseUrl": "http://194.195.123.140:3300",
			"get-6-timestamps": "/api/consensusroom-get-6-timestamps",
			"public_key": "BGiQeHz55rNc/k/iy7wLzR1jNcq/MOy8IyS6NBZ0kY3Z4sExlyFXcILcdmWDJZp8FyrILOC6eukLkRNt7Q5tzWU=",
			"timestampAPI": "/api/consensusroom-get-timestamp",
			"timestampEndpoint": "http://172.105.105.137:3300/api/consensusroom-get-timestamp",
			"uid": "194.195.123.140",
			"updateAPI": "/api/consensusroom-update",
			"version": "1"
		},
		"194.195.240.46": {
			"announce": "/api/consensusroom-announce",
			"baseUrl": "http://194.195.240.46:3300",
			"get-6-timestamps": "/api/consensusroom-get-6-timestamps",
			"public_key": "BGiQeHz55rNc/k/iy7wLzR1jNcq/MOy8IyS6NBZ0kY3Z4sExlyFXcILcdmWDJZp8FyrILOC6eukLkRNt7Q5tzWU=",
			"timestampAPI": "/api/consensusroom-get-timestamp",
			"timestampEndpoint": "http://172.105.105.137:3300/api/consensusroom-get-timestamp",
			"uid": "194.195.240.46",
			"updateAPI": "/api/consensusroom-update",
			"version": "1"
		},
		"45.33.44.32": {
			"announce": "/api/consensusroom-announce",
			"baseUrl": "http://45.33.44.32:3300",
			"get-6-timestamps": "/api/consensusroom-get-6-timestamps",
			"public_key": "BGiQeHz55rNc/k/iy7wLzR1jNcq/MOy8IyS6NBZ0kY3Z4sExlyFXcILcdmWDJZp8FyrILOC6eukLkRNt7Q5tzWU=",
			"timestampAPI": "/api/consensusroom-get-timestamp",
			"timestampEndpoint": "http://172.105.105.137:3300/api/consensusroom-get-timestamp",
			"uid": "45.33.44.32",
			"updateAPI": "/api/consensusroom-update",
			"version": "1"
		},
		"50.116.61.250": {
			"announce": "/api/consensusroom-announce",
			"baseUrl": "http://50.116.61.250:3300",
			"get-6-timestamps": "/api/consensusroom-get-6-timestamps",
			"public_key": "BGiQeHz55rNc/k/iy7wLzR1jNcq/MOy8IyS6NBZ0kY3Z4sExlyFXcILcdmWDJZp8FyrILOC6eukLkRNt7Q5tzWU=",
			"timestampAPI": "/api/consensusroom-get-timestamp",
			"timestampEndpoint": "http://172.105.105.137:3300/api/consensusroom-get-timestamp",
			"uid": "50.116.61.250",
			"updateAPI": "/api/consensusroom-update",
			"version": "1"
		},
		"Pepero": {
			"baseUrl": "http://192.168.0.100:3030",
			"ip": "192.168.0.100",
			"public_key": "BGiQeHz55rNc/k/iy7wLzR1jNcq/MOy8IyS6NBZ0kY3Z4sExlyFXcILcdmWDJZp8FyrILOC6eukLkRNt7Q5tzWU=",
			"timeServer": "http://localhost:3312",
			"timestampEndpoint": "http://172.105.105.137:3300/api/consensusroom-get-timestamp",
			"uid": "Kenshiro",
			"version": "1"
		}
	}
}
EOF

    cat <<EOF | zexe dict2array.zen dictionaries.json
Given I have a 'string dictionary' named 'identities'
and a 'string' named 'nameOfObject'
When I create the array of objects named by 'nameOfObject' found in 'identities'
Then print the 'array'
EOF
    save_output "dict2array.json"
    assert_output '{"array":["http://172.105.105.137:3300/api/consensusroom-get-timestamp","http://172.105.105.137:3300/api/consensusroom-get-timestamp","http://172.105.105.137:3300/api/consensusroom-get-timestamp","http://172.105.105.137:3300/api/consensusroom-get-timestamp","http://172.105.105.137:3300/api/consensusroom-get-timestamp","http://172.105.105.137:3300/api/consensusroom-get-timestamp","http://172.105.105.137:3300/api/consensusroom-get-timestamp"]}'
}

@test "Compare equal" {
    cat <<EOF | save_asset compare-equal.data
{
 "arr": [1,1,1,1],
 "dict": {
   "hello": "world",
   "nice": "world",
   "big": "world"
 },
 "empty_dict": {},
 "nested_arr": [
   { "nested": "nested" },
   { "nested": "nested" }
 ]

}
EOF

    cat <<EOF | zexe compare-equal.zen compare-equal.data
Given I have a 'string array' named 'arr'
Given I have a 'string dictionary' named 'dict'
Given I have a 'string array' named 'nested_arr'
Given I have a 'string dictionary' named 'empty_dict'

If I verify the elements in 'arr' are all equal
If I verify the elements in 'dict' are all equal
If I verify the elements in 'nested arr' are all equal
If I verify the elements in 'empty dict' are all equal
Then print string 'OK'
EndIf
EndIf
EndIf
EndIf
EOF
    save_output "compare-equal.json"
    assert_output '{"output":["OK"]}'
}

@test "Compare not equal" {
    cat <<EOF | save_asset compare-not-equal.data
{
 "arr": [1,1,1,3],
 "dict": {
   "hello": "world",
   "nice": "world",
   "big": "earth"
 },
 "nested_arr": [
   { "nested": "nested" },
   { "nested": "not-nested" }
 ]

}
EOF

    cat <<EOF | zexe compare-not-equal.zen compare-not-equal.data
Given I have a 'string array' named 'arr'
Given I have a 'string dictionary' named 'dict'
Given I have a 'string array' named 'nested_arr'

If I verify the elements in 'arr' are not all equal
If I verify the elements in 'dict' are not all equal
If I verify the elements in 'nested arr' are not all equal
Then print string 'OK'
EndIf
EndIf
EndIf
EOF
    save_output "compare-not-equal.json"
    assert_output '{"output":["OK"]}'
}


@test "Remove table from table" {
    cat <<EOF | save_asset table-arrays.json
{ "identity": {
    "announceAPI": "/api/zenswarm-oracle-announce",
    "baseUrl": "http://zenswarm.zenroom.org",
    "country": "IT",
    "ethereum-notarizationAPI": "/api/ethereum-to-ethereum-notarization.chain",
    "get-identityAPI": "/api/zenswarm-oracle-get-identity",
    "http-postAPI": "/api/zenswarm-oracle-http-post",
    "oracle-key-issuance": "/api/zenswarm-oracle-key-issuance.chain",
    "pingAPI": "/api/zenswarm-oracle-ping.zen",
    "port_http": "28170",
    "port_https": "28331",
    "sawroom-notarizationAPI": "/api/sawroom-to-ethereum-notarization.chain",
    "timestampAPI": "/api/zenswarm-oracle-get-timestamp.zen",
    "tracker": "https://apiroom.net/",
    "type": "restroom-mw",
    "updateAPI": "/api/zenswarm-oracle-update",
    "version": "2"
  },
"identities": [
 {
      "announceAPI": "/api/zenswarm-oracle-announce",
      "baseUrl": "http://zenswarm.zenroom.org",
      "country": "IT",
      "ethereum-notarizationAPI": "/api/ethereum-to-ethereum-notarization.chain",
      "get-identityAPI": "/api/zenswarm-oracle-get-identity",
      "http-postAPI": "/api/zenswarm-oracle-http-post",
      "oracle-key-issuance": "/api/zenswarm-oracle-key-issuance.chain",
      "pingAPI": "/api/zenswarm-oracle-ping.zen",
      "port_http": "26962",
      "port_https": "25991",
      "region": "NONE",
      "sawroom-notarizationAPI": "/api/sawroom-to-ethereum-notarization.chain",
      "timestampAPI": "/api/zenswarm-oracle-get-timestamp.zen",
      "tracker": "https://apiroom.net/",
      "type": "restroom-mw",
      "updateAPI": "/api/zenswarm-oracle-update",
      "version": "2"
    },
    {
      "announceAPI": "/api/zenswarm-oracle-announce",
      "baseUrl": "http://zenswarm.zenroom.org",
      "country": "IT",
      "ethereum-notarizationAPI": "/api/ethereum-to-ethereum-notarization.chain",
      "get-identityAPI": "/api/zenswarm-oracle-get-identity",
      "http-postAPI": "/api/zenswarm-oracle-http-post",
      "oracle-key-issuance": "/api/zenswarm-oracle-key-issuance.chain",
      "pingAPI": "/api/zenswarm-oracle-ping.zen",
      "port_http": "26368",
      "port_https": "29841",
      "region": "NONE",
      "sawroom-notarizationAPI": "/api/sawroom-to-ethereum-notarization.chain",
      "timestampAPI": "/api/zenswarm-oracle-get-timestamp.zen",
      "tracker": "https://apiroom.net/",
      "type": "restroom-mw",
      "updateAPI": "/api/zenswarm-oracle-update",
      "version": "2"
    },
{
    "announceAPI": "/api/zenswarm-oracle-announce",
    "baseUrl": "http://zenswarm.zenroom.org",
    "country": "IT",
    "ethereum-notarizationAPI": "/api/ethereum-to-ethereum-notarization.chain",
    "get-identityAPI": "/api/zenswarm-oracle-get-identity",
    "http-postAPI": "/api/zenswarm-oracle-http-post",
    "oracle-key-issuance": "/api/zenswarm-oracle-key-issuance.chain",
    "pingAPI": "/api/zenswarm-oracle-ping.zen",
    "port_http": "28170",
    "port_https": "28331",
    "sawroom-notarizationAPI": "/api/sawroom-to-ethereum-notarization.chain",
    "timestampAPI": "/api/zenswarm-oracle-get-timestamp.zen",
    "tracker": "https://apiroom.net/",
    "type": "restroom-mw",
    "updateAPI": "/api/zenswarm-oracle-update",
    "version": "2"
}
  ]
}

EOF

    cat <<EOF | zexe remove-table-from-table.zen table-arrays.json
Given I have a 'string array' named 'identities'
Given I have a 'string dictionary' named 'identity'
When I create the size of 'identities'
and I rename 'size' to 'before'
and I remove the 'identity' from 'identities'
and I create the size of 'identities'
and I rename 'size' to 'after'
Then print the 'before'
and print the 'after'
EOF

    save_output "remove-table-from-table.json"
    assert_output '{"after":2,"before":3}'
}


@test "Split" {
    cat <<EOF | save_asset split.data
{
  "id": "did:example:123456789abcdefghi#keys-1",
  "strange_id": "did::",
  "very_strange_id": "::",
  "separator": ":"
}
EOF

    cat <<EOF | zexe split.zen split.data
Given I have a 'string' named 'id'
Given I have a 'string' named 'strange_id'
Given I have a 'string' named 'very_strange_id'
Given I have a 'string' named 'separator'
When I create the array by splitting 'strange_id' at 'separator'
When I rename 'array' to 'strange_array'
When I create the array by splitting 'very_strange_id' at 'separator'
When I rename 'array' to 'very_strange_array'
When I create the array by splitting 'id' at 'separator'
Then print the data
EOF
    save_output "split.json"
    assert_output '{"array":["did","example","123456789abcdefghi#keys-1"],"id":"did:example:123456789abcdefghi#keys-1","separator":":","strange_array":["did"],"strange_id":"did::","very_strange_array":[],"very_strange_id":"::"}'
}

@test "Split space" {
    cat <<EOF | save_asset split_space.json
{
  "string": "Hello world!",
  "separator": " "
}
EOF

    cat <<EOF | zexe split_space.zen split_space.json
Given I have a 'string'
Given I have a 'string' named 'separator'

When I set 'string2' to 'hello world' as 'string'
When I set 'separator2' to ' ' as 'string'

When I create the array by splitting 'string' at 'separator'
and I rename 'array' to 'split0'
When I create the array by splitting 'string' at 'separator2'
and I rename 'array' to 'split1'
When I create the array by splitting 'string2' at 'separator'
and I rename 'array' to 'split2'
When I create the array by splitting 'string2' at 'separator2'
and I rename 'array' to 'split3'

Then print data
EOF
    save_output "split_space.json"
    assert_output '{"separator":" ","separator2":"_","split0":["Hello","world!"],"split1":["Hello","world!"],"split2":["hello","world"],"split3":["hello","world"],"string":"Hello world!","string2":"hello_world"}'
}

@test "Pass length inside a variable" {
    cat <<EOF | save_asset length_param.data
{
	"array": [
		"pippo",
		"topolino",
		"pluto"
	]
}
EOF

    cat <<EOF | zexe length_param.zen length_param.data
Given I have a 'string array' named 'array'

When I create the size of 'array'
and I create the copy of element 'size' from array 'array'

Then print the 'copy'
EOF
    save_output "length_param.json"
    assert_output '{"copy":"pluto"}'
}

@test "Copy last element" {
    cat <<EOF | save_asset last_element.data
{
  "smallarray": ["a", "b", 2, 3, "foo"],
  "smalldict": {
    "key": "val",
    "foo": "bar"
  },
  "smallSignatures": [
		{
			"r": "ed8f36c71989f8660e8f5d4adbfd8f1c0288cca90d3a5330b7bf735d71ab52fe",
			"s": "7ba0a7827dc4ba707431f1c10babd389f658f8e208b89390a9be3c097579a2ff",
			"v": "27"
		},
		{
			"r": "40d305373c648bb6b2bbadebe02ada256a9d0b3d3c37367c0a2795e367b22f73",
			"s": "72e40dfc3497927764d1585783d058e4367bb4d24d2107777d7aa4ddcb6593c7",
			"v": "27"
		},
		{
			"r": "9e07477c31db612e8c99a950385162373ff41a5b8941470b1aeba43b76c53570",
			"s": "05fce6615567dc1944cc02fbed86202b09d92d79fbade425af0d74c328d8f6ae",
			"v": "28"
		}
	]
}
EOF

    cat <<EOF | zexe last_element.zen last_element.data
Scenario 'ethereum': array of signatures

Given I have a 'string array' named 'smallarray'
Given I have a 'string dictionary' named 'smalldict'
Given I have a 'ethereum signature array' named 'smallSignatures'

When I create the copy of last element from 'smallarray'
and I rename 'copy_of_last_element' to 'last array'
When I create the copy of last element from 'smalldict'
and I rename 'copy_of_last_element' to 'last dict'
When I create the copy of last element from 'smallSignatures'
and I rename 'copy_of_last_element' to 'last signature'

Then print the 'last array'
Then print the 'last dict'
Then print the 'last signature'
EOF
    save_output "last_element.json"
    assert_output '{"last_array":"foo","last_dict":"val","last_signature":"0x9e07477c31db612e8c99a950385162373ff41a5b8941470b1aeba43b76c5357005fce6615567dc1944cc02fbed86202b09d92d79fbade425af0d74c328d8f6ae1c"}'
}

@test "Create the '' from '' in ''" {
        cat <<EOF | save_asset copy_element.data
{
  "my_array": ["pluto", "paperino", "topolino"],
  "my_nested_dict": {
    "pluto": "dog",
    "topolino": "mouse",
    "my_dict": {
        "paperino": "duck"
    }
  },
  "key_array_int": "2",
  "key_array_float": 3,
  "key_dict": "topolino"
}
EOF

    cat <<EOF | zexe copy_element.zen copy_element.data
Given I have a 'string array' named 'my array'
Given I have a 'string dictionary' named 'my_nested_dict'
Given I have a 'integer' named 'key_array_int'
Given I have a 'float' named 'key_array_float'
Given I have a 'string' named 'key_dict'

# with inline keys
When I create the 'string_from_array_1' from '1' in 'my_array'
When I create the 'string_from_dictionary_1' from 'pluto' in 'my_nested_dict'
When I create the 'dictionary_from_dictionary' from 'my_dict' in 'my_nested_dict'

# with variables as keys
When I create the 'string_from_array_2' from 'key_array_int' in 'my_array'
When I create the 'string_from_array_3' from 'key_array_float' in 'my_array'
When I create the 'string_from_dictionary_2' from 'key_dict' in 'my_nested_dict'

Then print the 'string_from_array_1'
Then print the 'string_from_array_2'
Then print the 'string_from_array_3'
Then print the 'string_from_dictionary_1'
Then print the 'string_from_dictionary_2'
Then print the 'dictionary_from_dictionary'
EOF
    save_output "copy_element.json"
    assert_output '{"dictionary_from_dictionary":{"paperino":"duck"},"string_from_array_1":"pluto","string_from_array_2":"paperino","string_from_array_3":"topolino","string_from_dictionary_1":"dog","string_from_dictionary_2":"mouse"}'
}

@test "copy element from schemas" {
    cat << EOF | save_asset copy_from_schema_array.data
{
    "addresses_signatures": [
        {
            "address": "0x2B8070975AF995Ef7eb949AE28ee7706B9039504",
            "signature": "0xed8f36c71989f8660e8f5d4adbfd8f1c0288cca90d3a5330b7bf735d71ab52fe7ba0a7827dc4ba707431f1c10babd389f658f8e208b89390a9be3c097579a2ff1b",
        },
        {
            "address": "0x3028806AC293B5aC9b863B685c73813626311DaD",
            "signature": "0x40d305373c648bb6b2bbadebe02ada256a9d0b3d3c37367c0a2795e367b22f7372e40dfc3497927764d1585783d058e4367bb4d24d2107777d7aa4ddcb6593c71b"
        }
    ]
}
EOF

    cat << EOF | zexe copy_from_schema_array.zen copy_from_schema_array.data
Scenario 'ethereum': copy element
Given I have a 'ethereum address signature pair array' named 'addresses_signatures'
When I create the copy of element '1' from array 'addresses_signatures'
Then print the 'copy'
EOF
    save_output 'copy_from_schema_array.json'
    assert_output '{"copy":{"address":"0x2B8070975AF995Ef7eb949AE28ee7706B9039504","signature":"0xed8f36c71989f8660e8f5d4adbfd8f1c0288cca90d3a5330b7bf735d71ab52fe7ba0a7827dc4ba707431f1c10babd389f658f8e208b89390a9be3c097579a2ff1b"}}'
}

@test "print array with integers in it" {
    cat << EOF | save_asset print_array_with_int.data.json
{
  "integer": "5",
  "string": "a",
  "another_string": "b"
}
EOF
    cat << EOF | zexe print_array_with_int.zen print_array_with_int.data.json
Given I have a 'integer'
Given I have a 'string'
Given I have a 'string' named 'another_string'

When I create the 'string array' named 'res'
When I move 'string' in 'res'
When I move 'integer' in 'res'
When I move 'another_string' in 'res'

Then print the 'res'
EOF
    save_output print_array_with_int.out.json
    assert_output '{"res":["a","5","b"]}'
}<|MERGE_RESOLUTION|>--- conflicted
+++ resolved
@@ -11,10 +11,6 @@
 Then print the 'bonnetjes'
 EOF
     save_output arr.json
-<<<<<<< HEAD
-=======
-
->>>>>>> 10c7a50d
 }
 
 @test "When I create the size of" {
